[package]
name = "electrs"
version = "0.6.2"
authors = ["Roman Zeyde <me@romanzey.de>"]
description = "An efficient re-implementation of Electrum Server in Rust"
license = "MIT"
homepage = "https://github.com/romanz/electrs"
repository = "https://github.com/romanz/electrs"
keywords = ["bitcoin", "electrum", "server", "index", "database"]
documentation = "https://docs.rs/electrs/"
readme = "README.md"
edition = "2018"

<<<<<<< HEAD
[profile.release]
lto = true
=======
[features]
latest_rust = []  # use latest Rust features (otherwise, support Rust 1.32)
>>>>>>> bebbfa19

[dependencies]
arrayref = "0.3"
base64 = "0.10"
bincode = "1.0"
bitcoin = "0.18"
bitcoin_hashes = "0.3"
clap = "2.31"
crossbeam-channel = "0.3"
dirs = "1.0"
error-chain = "0.12"
glob = "0.3"
hex = "0.3"
libc = "0.2"
log = "0.4"
lru = "0.1"
num_cpus = "1.0"
page_size = "0.4"
prometheus = "0.5"
rocksdb = "0.12.1"
rust-crypto = "0.2"
serde = "1.0"
serde_derive = "1.0"
serde_json = "1.0"
signal-hook = "0.1"
stderrlog = "0.4.1"
sysconf = ">=0.3.4"
time = "0.1"
tiny_http = "0.6"<|MERGE_RESOLUTION|>--- conflicted
+++ resolved
@@ -11,13 +11,11 @@
 readme = "README.md"
 edition = "2018"
 
-<<<<<<< HEAD
 [profile.release]
 lto = true
-=======
+
 [features]
 latest_rust = []  # use latest Rust features (otherwise, support Rust 1.32)
->>>>>>> bebbfa19
 
 [dependencies]
 arrayref = "0.3"
